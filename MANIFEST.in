--- conflicted
+++ resolved
@@ -2,11 +2,8 @@
 include COPYING.txt
 include CONTRIBUTING.md
 include README.rst
-<<<<<<< HEAD
 include RELEASE.md
-=======
 include powertrip.py
->>>>>>> 3bf4a8c0
 
 graft assets
 graft doc
