--- conflicted
+++ resolved
@@ -726,7 +726,6 @@
         obs = sorted(NucleotideSequence('-M.m').nondegenerates(), key=str)
         self.assertEqual(obs, exp)
 
-<<<<<<< HEAD
     def test_find_features(self):
         exp = [(0, 2, 'GA'), (4, 5, 'A'), (6, 7, 'A')]
         obs = list(self.b1.find_features('purine_run'))
@@ -764,7 +763,7 @@
     def test_find_features_no_feature_type(self):
         with self.assertRaises(ValueError):
             list(self.b1.find_features('nonexistent_feature_type'))
-=======
+
     def test_nondegenerates_propagate_optional_properties(self):
         seq = NucleotideSequence('RS', id='foo', description='bar',
                                  quality=[42, 999])
@@ -786,7 +785,6 @@
             # use equals method to ensure that id, description, and quality are
             # correctly propagated to the resulting sequence
             self.assertTrue(o.equals(e))
->>>>>>> de573fe8
 
 
 class DNASequenceTests(TestCase):
