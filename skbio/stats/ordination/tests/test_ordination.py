--- conflicted
+++ resolved
@@ -7,12 +7,7 @@
 # ----------------------------------------------------------------------------
 
 from __future__ import absolute_import, division, print_function
-<<<<<<< HEAD
 from future.utils.six import binary_type, text_type, StringIO
-from future.builtins import zip
-=======
-from future.utils.six import StringIO
->>>>>>> 107a6913
 
 import warnings
 import unittest
@@ -640,198 +635,33 @@
         prop_explained = None
         species_ids = ['Species1', 'Species2', 'Species3']
         site_ids = ['Site1', 'Site2', 'Site3']
-<<<<<<< HEAD
-        ca_scores = OrdinationResults(eigvals=eigvals, species=species,
-                                      site=site, biplot=biplot,
-                                      site_constraints=site_constraints,
-                                      proportion_explained=prop_explained,
-                                      species_ids=species_ids,
-                                      site_ids=site_ids)
-        # CCA results
-        eigvals = np.array([0.366135830393, 0.186887643052, 0.0788466514249,
-                            0.082287840501, 0.0351348475787, 0.0233265839374,
-                            0.0099048981912, 0.00122461669234,
-                            0.000417454724117])
-        species = np.loadtxt(get_data_path('exp_OrdRes_CCA_species'))
-        site = np.loadtxt(get_data_path('exp_OrdRes_CCA_site'))
-        biplot = np.array([[-0.169746767979, 0.63069090084, 0.760769036049],
-                           [-0.994016563505, 0.0609533148724,
-                            -0.0449369418179],
-                           [0.184352565909, -0.974867543612, 0.0309865007541]])
-        site_constraints = np.loadtxt(
-            get_data_path('exp_OrdRes_CCA_site_constraints'))
-        prop_explained = None
-        species_ids = ['Species0', 'Species1', 'Species2', 'Species3',
-                       'Species4', 'Species5', 'Species6', 'Species7',
-                       'Species8']
-        site_ids = ['Site0', 'Site1', 'Site2', 'Site3', 'Site4', 'Site5',
-                    'Site6', 'Site7', 'Site8', 'Site9']
-        cca_scores = OrdinationResults(eigvals=eigvals, species=species,
-                                       site=site, biplot=biplot,
-                                       site_constraints=site_constraints,
-                                       proportion_explained=prop_explained,
-                                       species_ids=species_ids,
-                                       site_ids=site_ids)
-        # PCoA results
-        eigvals = np.array([0.512367260461, 0.300719094427, 0.267912066004,
-                            0.208988681078, 0.19169895326, 0.16054234528,
-                            0.15017695712, 0.122457748167, 0.0])
-        species = None
-        site = np.loadtxt(get_data_path('exp_OrdRes_PCoA_site'))
-        biplot = None
-        site_constraints = None
-        prop_explained = np.array([0.267573832777, 0.15704469605,
-                                   0.139911863774, 0.109140272454,
-                                   0.100111048503, 0.0838401161912,
-                                   0.0784269939011, 0.0639511763509, 0.0])
-        species_ids = None
-        site_ids = ['PC.636', 'PC.635', 'PC.356', 'PC.481', 'PC.354', 'PC.593',
-                    'PC.355', 'PC.607', 'PC.634']
-        pcoa_scores = OrdinationResults(eigvals=eigvals, species=species,
-                                        site=site, biplot=biplot,
-                                        site_constraints=site_constraints,
-                                        proportion_explained=prop_explained,
-                                        species_ids=species_ids,
-                                        site_ids=site_ids)
-        # RDA results
-        eigvals = np.array([25.8979540892, 14.9825779819, 8.93784077262,
-                            6.13995623072, 1.68070536498, 0.57735026919,
-                            0.275983624351])
-        species = np.loadtxt(get_data_path('exp_OrdRes_RDA_species'))
-        site = np.loadtxt(get_data_path('exp_OrdRes_RDA_site'))
-        biplot = np.array([[0.422650019179, -0.559142585857, -0.713250678211],
-                           [0.988495963777, 0.150787422017, -0.0117848614073],
-                           [-0.556516618887, 0.817599992718, 0.147714267459],
-                           [-0.404079676685, -0.9058434809, -0.127150316558]])
-        site_constraints = np.loadtxt(
-            get_data_path('exp_OrdRes_RDA_site_constraints'))
-        prop_explained = None
-        species_ids = ['Species0', 'Species1', 'Species2', 'Species3',
-                       'Species4', 'Species5']
-        site_ids = ['Site0', 'Site1', 'Site2', 'Site3', 'Site4', 'Site5',
-                    'Site6', 'Site7', 'Site8', 'Site9']
-        rda_scores = OrdinationResults(eigvals=eigvals, species=species,
-                                       site=site, biplot=biplot,
-                                       site_constraints=site_constraints,
-                                       proportion_explained=prop_explained,
-                                       species_ids=species_ids,
-                                       site_ids=site_ids)
-
-        cls.pcoa_scores = pcoa_scores
-        cls.scores = [ca_scores, cca_scores, pcoa_scores, rda_scores]
-        cls.test_paths = ['L&L_CA_data_scores', 'example3_scores',
-                          'PCoA_sample_data_3_scores', 'example2_scores']
-
-        cls.fferror_test_paths = ['error1', 'error2', 'error3', 'error4',
-                                  'error5', 'error6', 'error7']
-        cls.verror_test_paths = ['v_error1', 'v_error2', 'v_error3',
-                                 'v_error4', 'v_error5', 'v_error6',
-                                 'v_error7', 'v_error8', 'v_error9',
-                                 'v_error10', 'v_error11', 'v_error12',
-                                 'v_error13', 'v_error14']
-
-        # DataFrame for testing plot method. Has a categorical column with a
-        # mix of numbers and strings. Has a numeric column with a mix of ints,
-        # floats, and strings that can be converted to floats. Has a numeric
-        # column with missing data (np.nan).
-        cls.df = pd.DataFrame([['foo', '42', 10],
-                               [22, 0, 8],
-                               [22, -4.2, np.nan],
-                               ['foo', '42.19', 11]],
-                              index=['A', 'B', 'C', 'D'],
-                              columns=['categorical', 'numeric', 'nancolumn'])
-
-        # Minimal ordination results for easier testing of plotting method.
-        # Paired with df above.
-        eigvals = np.array([0.25, 0.25, 0.25, 0.25])
-        site = np.array([[0.1, 0.2, 0.3],
-                         [0.2, 0.3, 0.4],
-                         [0.3, 0.4, 0.5],
-                         [0.4, 0.5, 0.6]])
-        cls.min_ord_results = OrdinationResults(eigvals=eigvals, site=site,
-                                                site_ids=['A', 'B', 'C', 'D'])
-
-    def test_to_file(self):
-        for scores, test_path in zip(self.scores, self.test_paths):
-            for file_type in ('file like', 'file name'):
-                if file_type == 'file like':
-                    obs_f = StringIO()
-                    scores.to_file(obs_f)
-                    obs = obs_f.getvalue()
-                    obs_f.close()
-                elif file_type == 'file name':
-                    with tempfile.NamedTemporaryFile('r+') as temp_file:
-                        scores.to_file(temp_file.name)
-                        temp_file.flush()
-                        temp_file.seek(0)
-                        obs = temp_file.read()
-
-                with open(get_data_path(test_path), 'U') as f:
-                    exp = f.read()
-
-                yield npt.assert_equal, obs, exp
-
-    def test_from_file(self):
-        for exp_scores, test_path in zip(self.scores, self.test_paths):
-            for file_type in ('file like', 'file name'):
-                fname = get_data_path(test_path)
-                if file_type == 'file like':
-                    with open(fname) as fh:
-                        obs = OrdinationResults.from_file(fh)
-                elif file_type == 'file name':
-                    obs = OrdinationResults.from_file(fname)
-
-                yield self.check_OrdinationResults_equal, obs, exp_scores
-
-    def check_OrdinationResults_equal(self, obs_scores, exp_scores):
-        npt.assert_almost_equal(obs_scores.eigvals, exp_scores.eigvals)
-        if exp_scores.species is not None:
-            npt.assert_almost_equal(obs_scores.species, exp_scores.species)
-        else:
-            npt.assert_equal(obs_scores.species, exp_scores.species)
-        npt.assert_equal(obs_scores.species_ids, exp_scores.species_ids)
-
-        if exp_scores.site is not None:
-            npt.assert_almost_equal(obs_scores.site, exp_scores.site)
-        else:
-            npt.assert_equal(obs_scores.site, exp_scores.site)
-        npt.assert_equal(obs_scores.site_ids, exp_scores.site_ids)
-
-        if exp_scores.biplot is not None:
-            npt.assert_almost_equal(obs_scores.biplot, exp_scores.biplot)
-        else:
-            npt.assert_equal(obs_scores.biplot, exp_scores.biplot)
-
-        if exp_scores.site_constraints is not None:
-            npt.assert_almost_equal(obs_scores.site_constraints,
-                                    exp_scores.site_constraints)
-        else:
-            npt.assert_equal(obs_scores.site_constraints,
-                             exp_scores.site_constraints)
-
-        if exp_scores.proportion_explained is not None:
-            npt.assert_almost_equal(obs_scores.proportion_explained,
-                                    exp_scores.proportion_explained)
-        else:
-            npt.assert_equal(obs_scores.proportion_explained,
-                             exp_scores.proportion_explained)
-
-    def test_from_file_error(self):
-        for test_path in self.fferror_test_paths:
-            with open(get_data_path(test_path), 'U') as f:
-                with npt.assert_raises(FileFormatError):
-                    OrdinationResults.from_file(f)
-
-        for test_path in self.verror_test_paths:
-            with open(get_data_path(test_path), 'U') as f:
-                with npt.assert_raises(ValueError):
-                    OrdinationResults.from_file(f)
-=======
+
         self.ordination_results = OrdinationResults(
             eigvals=eigvals, species=species, site=site, biplot=biplot,
             site_constraints=site_constraints,
             proportion_explained=prop_explained, species_ids=species_ids,
             site_ids=site_ids)
+
+        # DataFrame for testing plot method. Has a categorical column with a
+        # mix of numbers and strings. Has a numeric column with a mix of ints,
+        # floats, and strings that can be converted to floats. Has a numeric
+        # column with missing data (np.nan).
+        self.df = pd.DataFrame([['foo', '42', 10],
+                                [22, 0, 8],
+                                [22, -4.2, np.nan],
+                                ['foo', '42.19', 11]],
+                               index=['A', 'B', 'C', 'D'],
+                               columns=['categorical', 'numeric', 'nancolumn'])
+
+        # Minimal ordination results for easier testing of plotting method.
+        # Paired with df above.
+        eigvals = np.array([0.50, 0.25, 0.25])
+        site = np.array([[0.1, 0.2, 0.3],
+                         [0.2, 0.3, 0.4],
+                         [0.3, 0.4, 0.5],
+                         [0.4, 0.5, 0.6]])
+        self.min_ord_results = OrdinationResults(eigvals=eigvals, site=site,
+                                                 site_ids=['A', 'B', 'C', 'D'])
 
     def test_io(self):
         # Very basic check that read/write public API is present and appears to
@@ -852,7 +682,6 @@
                                         OrdinationResults.from_file, fh)
         assert_ordination_results_equal(deserialized, self.ordination_results)
         self.assertTrue(type(deserialized) == OrdinationResults)
->>>>>>> 107a6913
 
     def check_basic_figure_sanity(self, fig, exp_num_subplots, exp_title,
                                   exp_legend_exists, exp_xlabel, exp_ylabel,
@@ -886,7 +715,7 @@
         npt.assert_equal(ax.get_zlabel(), exp_zlabel)
 
     def test_plot_no_metadata(self):
-        fig = self.pcoa_scores.plot()
+        fig = self.min_ord_results.plot()
         self.check_basic_figure_sanity(
             fig, 1, '', False, 'PC 1', 'PC 2', 'PC 3')
 
@@ -907,69 +736,69 @@
     def test_validate_plot_axes_valid_input(self):
         # shouldn't raise an error on valid input. nothing is returned, so
         # nothing to check here
-        self.pcoa_scores._validate_plot_axes(
+        self.min_ord_results._validate_plot_axes(
             self.min_ord_results.site.T, 1, 2, 0)
 
     def test_validate_plot_axes_invalid_input(self):
         # not enough dimensions
         with assert_raises_regexp(ValueError, '2 dimension\(s\)'):
-            self.pcoa_scores._validate_plot_axes(
+            self.min_ord_results._validate_plot_axes(
                 np.asarray([[0.1, 0.2, 0.3], [0.2, 0.3, 0.4]]), 0, 1, 2)
 
         coord_matrix = self.min_ord_results.site.T
 
         # duplicate axes
         with assert_raises_regexp(ValueError, 'must be unique'):
-            self.pcoa_scores._validate_plot_axes(coord_matrix, 0, 1, 0)
+            self.min_ord_results._validate_plot_axes(coord_matrix, 0, 1, 0)
 
         # out of range axes
         with assert_raises_regexp(ValueError, 'axis2.*3'):
-            self.pcoa_scores._validate_plot_axes(coord_matrix, 0, -1, 2)
+            self.min_ord_results._validate_plot_axes(coord_matrix, 0, -1, 2)
         with assert_raises_regexp(ValueError, 'axis3.*3'):
-            self.pcoa_scores._validate_plot_axes(coord_matrix, 0, 2, 3)
+            self.min_ord_results._validate_plot_axes(coord_matrix, 0, 2, 3)
 
     def test_get_plot_point_colors_invalid_input(self):
         # column provided without df
         with npt.assert_raises(ValueError):
-            self.pcoa_scores._get_plot_point_colors(None, 'numeric',
-                                                    ['B', 'C'], 'jet')
+            self.min_ord_results._get_plot_point_colors(None, 'numeric',
+                                                        ['B', 'C'], 'jet')
 
         # df provided without column
         with npt.assert_raises(ValueError):
-            self.pcoa_scores._get_plot_point_colors(self.df, None, ['B', 'C'],
-                                                    'jet')
+            self.min_ord_results._get_plot_point_colors(self.df, None,
+                                                        ['B', 'C'], 'jet')
 
         # column not in df
         with assert_raises_regexp(ValueError, 'missingcol'):
-            self.pcoa_scores._get_plot_point_colors(self.df, 'missingcol',
-                                                    ['B', 'C'], 'jet')
+            self.min_ord_results._get_plot_point_colors(self.df, 'missingcol',
+                                                        ['B', 'C'], 'jet')
 
         # id not in df
         with assert_raises_regexp(ValueError, 'numeric'):
-            self.pcoa_scores._get_plot_point_colors(
+            self.min_ord_results._get_plot_point_colors(
                 self.df, 'numeric', ['B', 'C', 'missingid', 'A'], 'jet')
 
         # missing data in df
         with assert_raises_regexp(ValueError, 'nancolumn'):
-            self.pcoa_scores._get_plot_point_colors(self.df, 'nancolumn',
-                                                    ['B', 'C', 'A'], 'jet')
+            self.min_ord_results._get_plot_point_colors(self.df, 'nancolumn',
+                                                        ['B', 'C', 'A'], 'jet')
 
     def test_get_plot_point_colors_no_df_or_column(self):
-        obs = self.pcoa_scores._get_plot_point_colors(None, None, ['B', 'C'],
-                                                      'jet')
+        obs = self.min_ord_results._get_plot_point_colors(None, None,
+                                                          ['B', 'C'], 'jet')
         npt.assert_equal(obs, (None, None))
 
     def test_get_plot_point_colors_numeric_column(self):
         # subset of the ids in df
         exp = [0.0, -4.2, 42.0]
-        obs = self.pcoa_scores._get_plot_point_colors(self.df, 'numeric',
-                                                      ['B', 'C', 'A'], 'jet')
+        obs = self.min_ord_results._get_plot_point_colors(
+            self.df, 'numeric', ['B', 'C', 'A'], 'jet')
         npt.assert_almost_equal(obs[0], exp)
         assert_true(obs[1] is None)
 
         # all ids in df
         exp = [0.0, 42.0, 42.19, -4.2]
-        obs = self.pcoa_scores._get_plot_point_colors(
+        obs = self.min_ord_results._get_plot_point_colors(
             self.df, 'numeric', ['B', 'A', 'D', 'C'], 'jet')
         npt.assert_almost_equal(obs[0], exp)
         assert_true(obs[1] is None)
@@ -981,15 +810,15 @@
             'foo': [0.5, 0., 0., 1.],
             22: [0., 0., 0.5, 1.]
         }
-        obs = self.pcoa_scores._get_plot_point_colors(self.df, 'categorical',
-                                                      ['B', 'C', 'A'], 'jet')
+        obs = self.min_ord_results._get_plot_point_colors(
+            self.df, 'categorical', ['B', 'C', 'A'], 'jet')
         npt.assert_almost_equal(obs[0], exp_colors)
         npt.assert_equal(obs[1], exp_color_dict)
 
         # all ids in df
         exp_colors = [[0., 0., 0.5, 1.], [0.5, 0., 0., 1.], [0.5, 0., 0., 1.],
                       [0., 0., 0.5, 1.]]
-        obs = self.pcoa_scores._get_plot_point_colors(
+        obs = self.min_ord_results._get_plot_point_colors(
             self.df, 'categorical', ['B', 'A', 'D', 'C'], 'jet')
         npt.assert_almost_equal(obs[0], exp_colors)
         # should get same color dict as before
@@ -1002,7 +831,7 @@
         # we shouldn't have a legend yet
         assert_true(ax.get_legend() is None)
 
-        self.pcoa_scores._plot_categorical_legend(
+        self.min_ord_results._plot_categorical_legend(
             ax, {'foo': 'red', 'bar': 'green'})
 
         # make sure we have a legend now
