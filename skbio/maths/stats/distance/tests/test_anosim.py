#! /usr/bin/env python

# ----------------------------------------------------------------------------
# Copyright (c) 2013--, scikit-bio development team.
#
# Distributed under the terms of the Modified BSD License.
#
# The full license is in the file COPYING.txt, distributed with this software.
# ----------------------------------------------------------------------------

from __future__ import division
from unittest import TestCase, main

import numpy as np
import numpy.testing as npt

<<<<<<< HEAD
from skbio.core.distance import DistanceMatrix
=======
from skbio.core.distance import SymmetricDistanceMatrix
>>>>>>> 3933bb60
from skbio.maths.stats.distance.anosim import ANOSIM


class ANOSIMTests(TestCase):
    """All results were verified with R (vegan::anosim)."""

    def setUp(self):
        # Distance matrices with and without ties in the ranks, with 2 groups
        # of equal size.
        dm_ids = ['s1', 's2', 's3', 's4']
        grouping_equal = ['Control', 'Control', 'Fast', 'Fast']

        self.dm_ties = DistanceMatrix([[0, 1, 1, 4],
                                       [1, 0, 3, 2],
                                       [1, 3, 0, 3],
                                       [4, 2, 3, 0]], dm_ids)

        self.dm_no_ties = DistanceMatrix([[0, 1, 5, 4],
                                          [1, 0, 3, 2],
                                          [5, 3, 0, 3],
                                          [4, 2, 3, 0]], dm_ids)

        # Test with 3 groups of unequal size. This data also generates a
        # negative R statistic.
        grouping_unequal = ['Control', 'Treatment1', 'Treatment2',
                            'Treatment1', 'Control', 'Control']

        self.dm_unequal = DistanceMatrix(
            [[0.0, 1.0, 0.1, 0.5678, 1.0, 1.0],
             [1.0, 0.0, 0.002, 0.42, 0.998, 0.0],
             [0.1, 0.002, 0.0, 1.0, 0.123, 1.0],
             [0.5678, 0.42, 1.0, 0.0, 0.123, 0.43],
             [1.0, 0.998, 0.123, 0.123, 0.0, 0.5],
             [1.0, 0.0, 1.0, 0.43, 0.5, 0.0]],
            ['s1', 's2', 's3', 's4', 's5', 's6'])

        self.anosim_ties = ANOSIM(self.dm_ties, grouping_equal)
        self.anosim_no_ties = ANOSIM(self.dm_no_ties, grouping_equal)
        self.anosim_unequal = ANOSIM(self.dm_unequal, grouping_unequal)

    def test_call_ties(self):
        # Ensure we get the same results if we rerun the method on the same
        # object.
        for trial in range(2):
            np.random.seed(0)
            obs = self.anosim_ties()
            self.assertEqual(obs.sample_size, 4)
            npt.assert_array_equal(obs.groups,
                                   ['Control', 'Fast'])
            self.assertAlmostEqual(obs.statistic, 0.25)
            self.assertAlmostEqual(obs.p_value, 0.671)
            self.assertEqual(obs.permutations, 999)

    def test_call_no_ties(self):
        np.random.seed(0)
        obs = self.anosim_no_ties()
        self.assertEqual(obs.sample_size, 4)
        npt.assert_array_equal(obs.groups, ['Control', 'Fast'])
        self.assertAlmostEqual(obs.statistic, 0.625)
        self.assertAlmostEqual(obs.p_value, 0.332)
        self.assertEqual(obs.permutations, 999)

    def test_call_no_permutations(self):
        obs = self.anosim_no_ties(0)
        self.assertEqual(obs.sample_size, 4)
        npt.assert_array_equal(obs.groups, ['Control', 'Fast'])
        self.assertAlmostEqual(obs.statistic, 0.625)
        self.assertEqual(obs.p_value, None)
        self.assertEqual(obs.permutations, 0)

    def test_call_unequal_group_sizes(self):
        np.random.seed(0)
        obs = self.anosim_unequal()
        self.assertEqual(obs.sample_size, 6)
        npt.assert_array_equal(obs.groups,
                               ['Control', 'Treatment1', 'Treatment2'])
        self.assertAlmostEqual(obs.statistic, -0.363636, 6)
        self.assertAlmostEqual(obs.p_value, 0.878)
        self.assertEqual(obs.permutations, 999)


if __name__ == '__main__':
    main()<|MERGE_RESOLUTION|>--- conflicted
+++ resolved
@@ -14,11 +14,7 @@
 import numpy as np
 import numpy.testing as npt
 
-<<<<<<< HEAD
 from skbio.core.distance import DistanceMatrix
-=======
-from skbio.core.distance import SymmetricDistanceMatrix
->>>>>>> 3933bb60
 from skbio.maths.stats.distance.anosim import ANOSIM
 
 
