--- conflicted
+++ resolved
@@ -10,40 +10,6 @@
 
 from copy import deepcopy
 
-<<<<<<< HEAD
-class Grouper(object):
-    """Acts as iterator that returns lists of n items at a time from seq.
-
-    Note: returns a partial list if not evenly divisible by n.
-    """
-
-    def __init__(self, NumItems=1):
-        """Returns new Grouper object: will return n items at a time from seq
-        """
-        self.NumItems = NumItems
-
-    def __call__(self, seq):
-        """Returns iterator over seq, returning n items at a time."""
-        try:
-            num = int(self.NumItems)
-            assert num >= 1
-        except:
-            raise ValueError("Grouper.NumItems must be positive int, not %s"
-                             % (self.NumItems))
-        curr = []
-        for i, item in enumerate(seq):
-            if (i % num == 0) and curr:
-                yield curr
-                curr = [item]
-            else:
-                curr.append(item)
-        # return any leftover items
-        if curr:
-            yield curr
-
-# Example of the instances Grouper provides:
-ByPairs = Grouper(2)
-=======
 
 class FileFormatError(Exception):
 
@@ -61,7 +27,6 @@
 
     """Exception raised when a field within a record is bad."""
     pass
->>>>>>> ae96f7c9
 
 
 def string_and_strip(*items):
